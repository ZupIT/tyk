--- conflicted
+++ resolved
@@ -152,13 +152,10 @@
 	HideGeneratorHeader  bool                                     `json:"hide_generator_header"`
 	EventHandlers        tykcommon.EventHandlerMetaConfig         `json:"event_handlers"`
 	EventTriggers        map[tykcommon.TykEvent][]TykEventHandler `json:"event_trigers_defunct"`
-<<<<<<< HEAD
 	PIDFileLocation      string                                   `json:"pid_file_location"`
 	AllowInsecureConfigs bool                                     `json:"allow_insecure_configs"`
 	PublicKeyPath        string                                   `json:"public_key_path"`
-=======
 	CloseIdleConnections bool                                     `json:"close_idle_connections"`
->>>>>>> 85e62a27
 }
 
 type CertData struct {
