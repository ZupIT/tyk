package main

import (
	"crypto/tls"
	"fmt"
	"github.com/Sirupsen/logrus"
	logrus_syslog "github.com/Sirupsen/logrus/hooks/syslog"
	"github.com/TykTechnologies/tykcommon"
	logger "github.com/TykTechnologies/tykcommon-logger"
	"github.com/bshuster-repo/logrus-logstash-hook"
	"github.com/docopt/docopt.go"
	"github.com/evalphobia/logrus_sentry"
	"github.com/gorilla/mux"
	"github.com/justinas/alice"
	"github.com/lonelycode/logrus-graylog-hook"
	osin "github.com/lonelycode/osin"
	"github.com/TykTechnologies/tyk/coprocess"
	"github.com/rcrowley/goagain"
	"github.com/rs/cors"
	"html/template"
	"io/ioutil"
	"log/syslog"
	"net"
	"net/http"
	"net/url"
	"os"
	"path"
	"path/filepath"
	"runtime/pprof"
	"sort"
	"strconv"
	"strings"
	"time"
)

var log = logger.GetLogger()
var config = Config{}
var templates = &template.Template{}
var analytics = RedisAnalyticsHandler{}
var profileFile = &os.File{}
var GlobalEventsJSVM = &JSVM{}
var doMemoryProfile bool
var doCpuProfile bool
var Policies = make(map[string]Policy)
var MainNotifier = RedisNotifier{}
var DefaultOrgStore = DefaultSessionManager{}
var DefaultQuotaStore = DefaultSessionManager{}
var FallbackKeySesionManager SessionHandler = &DefaultSessionManager{}
var MonitoringHandler TykEventHandler
var RPCListener = RPCStorageHandler{}

var ApiSpecRegister *map[string]*APISpec //make(map[string]*APISpec)
var keyGen = DefaultKeyGenerator{}

var mainRouter *mux.Router
var defaultRouter *mux.Router

var NodeID string

// Generic system error
const (
	E_SYSTEM_ERROR          string = "{\"status\": \"system error, please contact administrator\"}"
	OAUTH_AUTH_CODE_TIMEOUT int    = 60 * 60
	OAUTH_PREFIX            string = "oauth-data."
)

// Display configuration options
func displayConfig() {
	log.WithFields(logrus.Fields{
		"prefix": "main",
	}).Info("--> Listening on address: ", config.ListenAddress)
	log.WithFields(logrus.Fields{
		"prefix": "main",
	}).Info("--> Listening on port: ", config.ListenPort)
}

func getHostName() string {
	hName := config.HostName
	if config.HostName == "" {
		hName = ""
	}

	return hName
}

func pingTest(w http.ResponseWriter, r *http.Request) {
	fmt.Fprintf(w, "Hello Tiki")
}

// Create all globals and init connection handlers
func setupGlobals() {
	mainRouter = mux.NewRouter()
	if getHostName() != "" {
		defaultRouter = mainRouter.Host(getHostName()).Subrouter()
		log.WithFields(logrus.Fields{
			"prefix": "main",
		}).Info("Hostname set: ", getHostName())
	} else {
		defaultRouter = mainRouter
	}

	if (config.EnableAnalytics == true) && (config.Storage.Type != "redis") {
		log.WithFields(logrus.Fields{
			"prefix": "main",
		}).Panic("Analytics requires Redis Storage backend, please enable Redis in the tyk.conf file.")
	}

	// Initialise our Host Checker
	HealthCheckStore := &RedisClusterStorageManager{KeyPrefix: "host-checker:"}
	InitHostCheckManager(HealthCheckStore)

	if config.EnableAnalytics {
		config.loadIgnoredIPs()
		AnalyticsStore := RedisClusterStorageManager{KeyPrefix: "analytics-"}
		log.WithFields(logrus.Fields{
			"prefix": "main",
		}).Debug("Setting up analytics DB connection")

		analytics = RedisAnalyticsHandler{
			Store: &AnalyticsStore,
		}

		analytics.Init()

		if config.AnalyticsConfig.Type == "rpc" {
			log.Debug("Using RPC cache purge")
			thisPurger := RPCPurger{Store: &AnalyticsStore, Address: config.SlaveOptions.ConnectionString}
			thisPurger.Connect()
			analytics.Clean = &thisPurger
			go analytics.Clean.StartPurgeLoop(10)
		} else {
			log.WithFields(logrus.Fields{
				"prefix": "main",
			}).Warn("Cache purging is no longer part of Tyk Gateway, please use Tyk-Pump.")
		}

	}

	//genericOsinStorage = MakeNewOsinServer()

	templateFile := fmt.Sprintf("%s/error.json", config.TemplatePath)
	templates = template.Must(template.ParseFiles(templateFile))

	// Set up global JSVM
	if config.EnableJSVM {
		GlobalEventsJSVM.Init(config.TykJSPath)
	}

	if config.EnableCoProcess {
		CoProcessInit()
	}

	// Get the notifier ready
	log.WithFields(logrus.Fields{
		"prefix": "main",
	}).Debug("Notifier will not work in hybrid mode")
	MainNotifierStore := RedisClusterStorageManager{}
	MainNotifierStore.Connect()
	MainNotifier = RedisNotifier{&MainNotifierStore, RedisPubSubChannel}

	if config.Monitor.EnableTriggerMonitors {
		var monitorErr error
		MonitoringHandler, monitorErr = WebHookHandler{}.New(config.Monitor.Config)
		if monitorErr != nil {
			log.WithFields(logrus.Fields{
				"prefix": "main",
			}).Error("Failed to initialise monitor! ", monitorErr)
		}
	}

	if config.AnalyticsConfig.NormaliseUrls.Enabled {
		log.WithFields(logrus.Fields{
			"prefix": "main",
		}).Info("Setting up analytics normaliser")
		config.AnalyticsConfig.NormaliseUrls.compiledPatternSet = InitNormalisationPatterns()
	}

}

// Pull API Specs from configuration
var APILoader APIDefinitionLoader = APIDefinitionLoader{}

func getAPISpecs() *[]*APISpec {
	var APISpecs *[]*APISpec

	if config.UseDBAppConfigs {
		if config.DBAppConfOptions.ConnectionString != "" {
			connStr := config.DBAppConfOptions.ConnectionString
			connStr = connStr + "/system/apis"

			APISpecs = APILoader.LoadDefinitionsFromDashboardService(connStr, config.NodeSecret)

		} else {
			log.WithFields(logrus.Fields{
				"prefix": "main",
			}).Fatal("No connection string or node ID present. Failing.")
		}

		log.WithFields(logrus.Fields{
			"prefix": "main",
		}).Debug("Using App Configuration from Dashboard Service")
	} else if config.SlaveOptions.UseRPC {
		log.WithFields(logrus.Fields{
			"prefix": "main",
		}).Debug("Using RPC Configuration")
		APISpecs = APILoader.LoadDefinitionsFromRPC(config.SlaveOptions.RPCKey)
	} else {
		APISpecs = APILoader.LoadDefinitions(config.AppPath)
	}

	log.WithFields(logrus.Fields{
		"prefix": "main",
	}).Printf("Detected %v APIs", len(*APISpecs))

	if config.AuthOverride.ForceAuthProvider {
		for i, _ := range *APISpecs {
			(*APISpecs)[i].AuthProvider = config.AuthOverride.AuthProvider

		}
	}

	if config.AuthOverride.ForceSessionProvider {
		for i, _ := range *APISpecs {
			(*APISpecs)[i].SessionProvider = config.AuthOverride.SessionProvider
		}
	}

	return APISpecs
}

func getPolicies() {
	thesePolicies := make(map[string]Policy)
	log.WithFields(logrus.Fields{
		"prefix": "main",
	}).Debug("Loading policies")

	if config.Policies.PolicySource == "service" {
		log.WithFields(logrus.Fields{
			"prefix": "main",
		}).Debug("Using Policies from Dashboard Service")

		if config.Policies.PolicyConnectionString != "" {
			connStr := config.Policies.PolicyConnectionString
			connStr = connStr + "/system/policies"

			thesePolicies = LoadPoliciesFromDashboard(connStr, config.NodeSecret, config.Policies.AllowExplicitPolicyID)

		} else {
			log.WithFields(logrus.Fields{
				"prefix": "main",
			}).Fatal("No connection string or node ID present. Failing.")
		}

	} else if config.Policies.PolicySource == "rpc" {
		log.WithFields(logrus.Fields{
			"prefix": "main",
		}).Debug("Using Policies from RPC")
		thesePolicies = LoadPoliciesFromRPC(config.SlaveOptions.RPCKey)
	} else {
		// this is the only case now where we need a policy record name
		if config.Policies.PolicyRecordName == "" {
			log.WithFields(logrus.Fields{
				"prefix": "main",
			}).Debug("No policy record name defined, skipping...")
			return
		}
		thesePolicies = LoadPoliciesFromFile(config.Policies.PolicyRecordName)
	}

	if len(thesePolicies) > 0 {
		Policies = thesePolicies
		return
	}
}

// Set up default Tyk control API endpoints - these are global, so need to be added first
func loadAPIEndpoints(Muxer *mux.Router) {

	var ApiMuxer *mux.Router
	ApiMuxer = Muxer
	if config.EnableAPISegregation {
		if config.ControlAPIHostname != "" {
			ApiMuxer = Muxer.Host(config.ControlAPIHostname).Subrouter()
		}
	}

	// Add a root message to check all is OK
	ApiMuxer.HandleFunc("/hello", pingTest)

	// set up main API handlers
	ApiMuxer.HandleFunc("/tyk/reload/group", CheckIsAPIOwner(groupResetHandler))
	ApiMuxer.HandleFunc("/tyk/reload/", CheckIsAPIOwner(resetHandler))

	if !IsRPCMode() {
		ApiMuxer.HandleFunc("/tyk/org/keys/"+"{rest:.*}", CheckIsAPIOwner(orgHandler))
		ApiMuxer.HandleFunc("/tyk/keys/policy/"+"{rest:.*}", CheckIsAPIOwner(policyUpdateHandler))
		ApiMuxer.HandleFunc("/tyk/keys/create", CheckIsAPIOwner(createKeyHandler))
		ApiMuxer.HandleFunc("/tyk/apis/"+"{rest:.*}", CheckIsAPIOwner(apiHandler))
		ApiMuxer.HandleFunc("/tyk/health/", CheckIsAPIOwner(healthCheckhandler))
		ApiMuxer.HandleFunc("/tyk/oauth/clients/create", CheckIsAPIOwner(createOauthClient))
		ApiMuxer.HandleFunc("/tyk/oauth/refresh/"+"{rest:.*}", CheckIsAPIOwner(invalidateOauthRefresh))
		ApiMuxer.HandleFunc("/tyk/cache/"+"{rest:.*}", CheckIsAPIOwner(invalidateCacheHandler))
	} else {
		log.WithFields(logrus.Fields{
			"prefix": "main",
		}).Info("Node is slaved, REST API minimised")
	}

	ApiMuxer.HandleFunc("/tyk/keys/"+"{rest:.*}", CheckIsAPIOwner(keyHandler))
	ApiMuxer.HandleFunc("/tyk/oauth/clients/"+"{rest:.*}", CheckIsAPIOwner(oAuthClientHandler))

	log.WithFields(logrus.Fields{
		"prefix": "main",
	}).Debug("Loaded API Endpoints")
}

func generateOAuthPrefix(apiID string) string {
	return OAUTH_PREFIX + apiID + "."
}

// Create API-specific OAuth handlers and respective auth servers
func addOAuthHandlers(spec *APISpec, Muxer *mux.Router, test bool) *OAuthManager {
	apiAuthorizePath := spec.Proxy.ListenPath + "tyk/oauth/authorize-client/"
	clientAuthPath := spec.Proxy.ListenPath + "oauth/authorize/"
	clientAccessPath := spec.Proxy.ListenPath + "oauth/token/"

	serverConfig := osin.NewServerConfig()
	serverConfig.ErrorStatusCode = 403
	serverConfig.AllowedAccessTypes = spec.Oauth2Meta.AllowedAccessTypes
	serverConfig.AllowedAuthorizeTypes = spec.Oauth2Meta.AllowedAuthorizeTypes
	serverConfig.RedirectUriSeparator = config.OauthRedirectUriSeparator

	OAuthPrefix := generateOAuthPrefix(spec.APIID)
	//storageManager := RedisClusterStorageManager{KeyPrefix: OAuthPrefix}
	storageManager := GetGlobalStorageHandler(OAuthPrefix, false)
	storageManager.Connect()
	osinStorage := RedisOsinStorageInterface{storageManager, spec.SessionManager} //TODO: Needs storage manager from APISpec

	if test {
		log.WithFields(logrus.Fields{
			"prefix": "main",
		}).Warning("Adding test clients")

		testPolicy := Policy{}
		testPolicy.Rate = 100
		testPolicy.Per = 1
		testPolicy.QuotaMax = -1
		testPolicy.QuotaRenewalRate = 1000000000

		Policies["TEST-4321"] = testPolicy

		var redirectURI string
		// If separator is not set that means multiple redirect uris not supported
		if config.OauthRedirectUriSeparator == "" {
			redirectURI = "http://client.oauth.com"

			// If separator config is set that means multiple redirect uris are supported
		} else {
			redirectURI = strings.Join([]string{"http://client.oauth.com", "http://client2.oauth.com", "http://client3.oauth.com"}, config.OauthRedirectUriSeparator)
		}
		testClient := OAuthClient{
			ClientID:          "1234",
			ClientSecret:      "aabbccdd",
			ClientRedirectURI: redirectURI,
			PolicyID:          "TEST-4321",
		}
		osinStorage.SetClient(testClient.ClientID, &testClient, false)
		log.WithFields(logrus.Fields{
			"prefix": "main",
		}).Warning("Test client added")
	}

	osinServer := TykOsinNewServer(serverConfig, osinStorage)

	// osinServer.AccessTokenGen = &AccessTokenGenTyk{}

	oauthManager := OAuthManager{spec, osinServer}
	oauthHandlers := OAuthHandlers{oauthManager}

	Muxer.HandleFunc(apiAuthorizePath, CheckIsAPIOwner(oauthHandlers.HandleGenerateAuthCodeData))
	Muxer.HandleFunc(clientAuthPath, oauthHandlers.HandleAuthorizePassthrough)
	Muxer.HandleFunc(clientAccessPath, oauthHandlers.HandleAccessRequest)

	return &oauthManager
}

func addBatchEndpoint(spec *APISpec, Muxer *mux.Router) {
	log.WithFields(logrus.Fields{
		"prefix": "main",
	}).Debug("Batch requests enabled for API")
	apiBatchPath := spec.Proxy.ListenPath + "tyk/batch/"
	thisBatchHandler := BatchRequestHandler{API: spec}
	Muxer.HandleFunc(apiBatchPath, thisBatchHandler.HandleBatchRequest)
}

func loadCustomMiddleware(referenceSpec *APISpec) ([]string, tykcommon.MiddlewareDefinition, []tykcommon.MiddlewareDefinition, []tykcommon.MiddlewareDefinition, []tykcommon.MiddlewareDefinition, tykcommon.MiddlewareDriver) {
	mwPaths := []string{}
	var mwAuthCheckFunc tykcommon.MiddlewareDefinition
	mwPreFuncs := []tykcommon.MiddlewareDefinition{}
	mwPostFuncs := []tykcommon.MiddlewareDefinition{}
	mwPostKeyAuthFuncs := []tykcommon.MiddlewareDefinition{}
	mwDriver := tykcommon.OttoDriver

	// Set AuthCheck hook
	if referenceSpec.APIDefinition.CustomMiddleware.AuthCheck.Name != "" {
		mwAuthCheckFunc = referenceSpec.APIDefinition.CustomMiddleware.AuthCheck
	}

	// Load form the configuration
	for _, mwObj := range referenceSpec.APIDefinition.CustomMiddleware.Pre {
		mwPaths = append(mwPaths, mwObj.Path)
		mwPreFuncs = append(mwPreFuncs, mwObj)
		log.WithFields(logrus.Fields{
			"prefix": "main",
		}).Debug("Loading custom PRE-PROCESSOR middleware: ", mwObj.Name)
	}
	for _, mwObj := range referenceSpec.APIDefinition.CustomMiddleware.Post {
		mwPaths = append(mwPaths, mwObj.Path)
		mwPostFuncs = append(mwPostFuncs, mwObj)
		log.WithFields(logrus.Fields{
			"prefix": "main",
		}).Debug("Loading custom POST-PROCESSOR middleware: ", mwObj.Name)
	}

	// Load from folder

	// Get PRE folder path
	middlwareFolderPath := path.Join(config.MiddlewarePath, referenceSpec.APIDefinition.APIID, "pre")
	files, _ := ioutil.ReadDir(middlwareFolderPath)
	for _, f := range files {
		if strings.Contains(f.Name(), ".js") {
			filePath := filepath.Join(middlwareFolderPath, f.Name())
			log.WithFields(logrus.Fields{
				"prefix": "main",
			}).Debug("Loading PRE-PROCESSOR file middleware from ", filePath)
			middlewareObjectName := strings.Split(f.Name(), ".")[0]
			log.WithFields(logrus.Fields{
				"prefix": "main",
			}).Debug("-- Middleware name ", middlewareObjectName)

			requiresSession := strings.Contains(middlewareObjectName, "_with_session")
			log.WithFields(logrus.Fields{
				"prefix": "main",
			}).Debug("-- Middleware requires session: ", requiresSession)
			thisMWDef := tykcommon.MiddlewareDefinition{}
			thisMWDef.Name = middlewareObjectName
			thisMWDef.Path = filePath
			thisMWDef.RequireSession = requiresSession

			mwPaths = append(mwPaths, filePath)
			mwPreFuncs = append(mwPreFuncs, thisMWDef)
		}
	}

	// Get POST folder path
	middlewarePostFolderPath := path.Join(config.MiddlewarePath, referenceSpec.APIDefinition.APIID, "post")
	mwPostFiles, _ := ioutil.ReadDir(middlewarePostFolderPath)
	for _, f := range mwPostFiles {
		if strings.Contains(f.Name(), ".js") {
			filePath := filepath.Join(middlewarePostFolderPath, f.Name())
			log.WithFields(logrus.Fields{
				"prefix": "main",
			}).Debug("Loading POST-PROCESSOR file middleware from ", filePath)
			middlewareObjectName := strings.Split(f.Name(), ".")[0]
			log.WithFields(logrus.Fields{
				"prefix": "main",
			}).Debug("-- Middleware name ", middlewareObjectName)

			requiresSession := strings.Contains(middlewareObjectName, "_with_session")
			log.WithFields(logrus.Fields{
				"prefix": "main",
			}).Debug("-- Middleware requires session: ", requiresSession)
			thisMWDef := tykcommon.MiddlewareDefinition{}
			thisMWDef.Name = middlewareObjectName
			thisMWDef.Path = filePath
			thisMWDef.RequireSession = requiresSession

			mwPaths = append(mwPaths, filePath)
			mwPostFuncs = append(mwPostFuncs, thisMWDef)
		}
	}

	// Set middleware driver, defaults to OttoDriver
	if referenceSpec.APIDefinition.CustomMiddleware.Driver != "" {
		mwDriver = referenceSpec.APIDefinition.CustomMiddleware.Driver
	}

	// Load PostAuthCheck hooks
	for _, mwObj := range referenceSpec.APIDefinition.CustomMiddleware.PostKeyAuth {
		mwPostKeyAuthFuncs = append(mwPostKeyAuthFuncs, mwObj)
	}

	return mwPaths, mwAuthCheckFunc, mwPreFuncs, mwPostFuncs, mwPostKeyAuthFuncs, mwDriver
}

func creeateResponseMiddlewareChain(referenceSpec *APISpec) {
	// Create the response processors

	responseChain := make([]TykResponseHandler, len(referenceSpec.APIDefinition.ResponseProcessors))
	for i, processorDetail := range referenceSpec.APIDefinition.ResponseProcessors {
		processorType, err := GetResponseProcessorByName(processorDetail.Name)
		if err != nil {
			log.WithFields(logrus.Fields{
				"prefix": "main",
			}).Error("Failed to load processor! ", err)
			return
		}
		thisProcessor, _ := processorType.New(processorDetail.Options, referenceSpec)
		log.WithFields(logrus.Fields{
			"prefix": "main",
		}).Debug("Loading Response processor: ", processorDetail.Name)
		responseChain[i] = thisProcessor
	}
	referenceSpec.ResponseChain = &responseChain
}

func handleCORS(chain *[]alice.Constructor, spec *APISpec) {

	if spec.CORS.Enable {
		log.WithFields(logrus.Fields{
			"prefix": "main",
		}).Debug("CORS ENABLED")
		c := cors.New(cors.Options{
			AllowedOrigins:     spec.CORS.AllowedOrigins,
			AllowedMethods:     spec.CORS.AllowedMethods,
			AllowedHeaders:     spec.CORS.AllowedHeaders,
			ExposedHeaders:     spec.CORS.ExposedHeaders,
			AllowCredentials:   spec.CORS.AllowCredentials,
			MaxAge:             spec.CORS.MaxAge,
			OptionsPassthrough: spec.CORS.OptionsPassthrough,
			Debug:              spec.CORS.Debug,
		})

		*chain = append(*chain, c.Handler)
	}
}

func IsRPCMode() bool {
	if config.AuthOverride.ForceAuthProvider {
		if config.AuthOverride.AuthProvider.StorageEngine == RPCStorageEngine {
			return true
		}
	}
	return false
}

func doCopy(from *APISpec, to *APISpec) {
	*to = *from
}

type SortableAPISpecListByListen []*APISpec

func (s SortableAPISpecListByListen) Len() int {
	return len(s)
}
func (s SortableAPISpecListByListen) Swap(i, j int) {
	s[i], s[j] = s[j], s[i]
}
func (s SortableAPISpecListByListen) Less(i, j int) bool {
	return len(s[i].Proxy.ListenPath) > len(s[j].Proxy.ListenPath)
}

type SortableAPISpecListByHost []*APISpec

func (s SortableAPISpecListByHost) Len() int {
	return len(s)
}
func (s SortableAPISpecListByHost) Swap(i, j int) {
	s[i], s[j] = s[j], s[i]
}
func (s SortableAPISpecListByHost) Less(i, j int) bool {
	return len(s[i].Domain) > len(s[j].Domain)
}

// Create the individual API (app) specs based on live configurations and assign middleware
func loadApps(APISpecs *[]*APISpec, Muxer *mux.Router) {
	// load the APi defs
	log.WithFields(logrus.Fields{
		"prefix": "main",
	}).Info("Loading API configurations.")

	var tempSpecRegister = make(map[string]*APISpec)

	// Only create this once, add other types here as needed, seems wasteful but we can let the GC handle it
	redisStore := RedisClusterStorageManager{KeyPrefix: "apikey-", HashKeys: config.HashKeys}
	redisOrgStore := RedisClusterStorageManager{KeyPrefix: "orgkey."}
	healthStore := &RedisClusterStorageManager{KeyPrefix: "apihealth."}
	rpcAuthStore := RPCStorageHandler{KeyPrefix: "apikey-", HashKeys: config.HashKeys, UserKey: config.SlaveOptions.APIKey, Address: config.SlaveOptions.ConnectionString}
	rpcOrgStore := RPCStorageHandler{KeyPrefix: "orgkey.", UserKey: config.SlaveOptions.APIKey, Address: config.SlaveOptions.ConnectionString}

	if config.SlaveOptions.UseRPC {
		StartRPCKeepaliveWatcher(&rpcAuthStore)
		StartRPCKeepaliveWatcher(&rpcOrgStore)
	}

	listenPaths := make(map[string][]string)

	FallbackKeySesionManager.Init(&redisStore)

	sort.Sort(SortableAPISpecListByHost(*APISpecs))
	sort.Sort(SortableAPISpecListByListen(*APISpecs))

	// Create a new handler for each API spec
	for _, referenceSpec := range *APISpecs {
		var skip bool
		// We need a reference to this as we change it on the go and re-use it in a global index
		//referenceSpec := (*APISpecs)[apiIndex]

		log.WithFields(logrus.Fields{
			"prefix": "main",
		}).Info("--> Loading API: ", referenceSpec.APIDefinition.Name)

		// Handle custom domains
		var subrouter *mux.Router
		if config.EnableCustomDomains {
			if referenceSpec.Domain != "" {
				log.WithFields(logrus.Fields{
					"prefix": "main",
				}).Info("----> Custom Domain: ", referenceSpec.Domain)
				subrouter = mainRouter.Host(referenceSpec.Domain).Subrouter()
			} else {
				subrouter = Muxer
			}
		} else {
			subrouter = Muxer
		}

		onDomains, listenPathExists := listenPaths[referenceSpec.Proxy.ListenPath]
		if listenPathExists {
			if config.EnableCustomDomains == false {
				log.WithFields(logrus.Fields{
					"prefix": "main",
				}).Error("Duplicate listen path found, skipping. API ID: ", referenceSpec.APIID)
				skip = true
			} else {
				log.WithFields(logrus.Fields{
					"prefix": "main",
				}).Info("Domain check...")
				for _, onDomain := range onDomains {
					log.WithFields(logrus.Fields{
						"prefix": "main",
					}).Info("Checking Domain: ", onDomain)
					if onDomain == referenceSpec.Domain {
						log.WithFields(logrus.Fields{
							"prefix": "main",
						}).Error("Duplicate listen path found on domain, skipping. API ID: ", referenceSpec.APIID)
						skip = true
						break
					}
				}
			}
		}

		if referenceSpec.Proxy.ListenPath == "" {
			log.WithFields(logrus.Fields{
				"prefix": "main",
			}).Error("Listen path is empty, skipping API ID: ", referenceSpec.APIID)
			skip = true
		}

		if strings.Contains(referenceSpec.Proxy.ListenPath, " ") {
			log.WithFields(logrus.Fields{
				"prefix": "main",
			}).Error("Listen path contains spaces, is invalid, skipping API ID: ", referenceSpec.APIID)
			skip = true
		}

		remote, err := url.Parse(referenceSpec.APIDefinition.Proxy.TargetURL)
		if err != nil {
			log.WithFields(logrus.Fields{
				"prefix": "main",
			}).Error("Culdn't parse target URL: ", err)
		}

		if !skip {

			listenPaths[referenceSpec.Proxy.ListenPath] = append(listenPaths[referenceSpec.Proxy.ListenPath], referenceSpec.Domain)
			dN := referenceSpec.Domain
			if dN == "" {
				dN = "(no host)"
			}
			log.WithFields(logrus.Fields{
				"prefix": "main",
			}).Info("----> Tracking: ", dN)

			// Initialise the auth and session managers (use Redis for now)
			var authStore StorageHandler
			var sessionStore StorageHandler
			var orgStore StorageHandler

			authStorageEngineToUse := referenceSpec.AuthProvider.StorageEngine
			// if config.SlaveOptions.OverrideDefinitionStorageSettings {
			// 	authStorageEngineToUse = RPCStorageEngine
			// }

			switch authStorageEngineToUse {
			case DefaultStorageEngine:
				authStore = &redisStore
				orgStore = &redisOrgStore
			case LDAPStorageEngine:
				thisStorageEngine := LDAPStorageHandler{}
				thisStorageEngine.LoadConfFromMeta(referenceSpec.AuthProvider.Meta)
				authStore = &thisStorageEngine
				orgStore = &redisOrgStore
			case RPCStorageEngine:
				thisStorageEngine := &rpcAuthStore // &RPCStorageHandler{KeyPrefix: "apikey-", HashKeys: config.HashKeys, UserKey: config.SlaveOptions.APIKey, Address: config.SlaveOptions.ConnectionString}
				authStore = thisStorageEngine
				orgStore = &rpcOrgStore // &RPCStorageHandler{KeyPrefix: "orgkey.", UserKey: config.SlaveOptions.APIKey, Address: config.SlaveOptions.ConnectionString}
				config.EnforceOrgDataAge = true

			default:
				authStore = &redisStore
				orgStore = &redisOrgStore
			}

			SessionStorageEngineToUse := referenceSpec.SessionProvider.StorageEngine
			// if config.SlaveOptions.OverrideDefinitionStorageSettings {
			// 	SessionStorageEngineToUse = RPCStorageEngine
			// }

			switch SessionStorageEngineToUse {
			case DefaultStorageEngine:
				sessionStore = &redisStore

			case RPCStorageEngine:
				sessionStore = &RPCStorageHandler{KeyPrefix: "apikey-", HashKeys: config.HashKeys, UserKey: config.SlaveOptions.APIKey, Address: config.SlaveOptions.ConnectionString}
			default:
				sessionStore = &redisStore
			}

			// Health checkers are initialised per spec so that each API handler has it's own connection and redis sotorage pool
			referenceSpec.Init(authStore, sessionStore, healthStore, orgStore)

			//Set up all the JSVM middleware
			mwPaths := []string{}
			var mwAuthCheckFunc tykcommon.MiddlewareDefinition
			mwPreFuncs := []tykcommon.MiddlewareDefinition{}
			mwPostFuncs := []tykcommon.MiddlewareDefinition{}
			mwPostAuthCheckFuncs := []tykcommon.MiddlewareDefinition{}

			var mwDriver tykcommon.MiddlewareDriver

			// TODO: use config.EnableCoProcess
			if config.EnableJSVM || EnableCoProcess {
				log.WithFields(logrus.Fields{
					"prefix": "main",
				}).Debug("----> Loading Middleware")

				mwPaths, mwAuthCheckFunc, mwPreFuncs, mwPostFuncs, mwPostAuthCheckFuncs, mwDriver = loadCustomMiddleware(referenceSpec)

				if config.EnableJSVM && mwDriver == tykcommon.OttoDriver {
					referenceSpec.JSVM.LoadJSPaths(mwPaths)
				}
			}

			if referenceSpec.EnableBatchRequestSupport {
				addBatchEndpoint(referenceSpec, subrouter)
			}

			if referenceSpec.UseOauth2 {
				log.Debug("Loading OAuth Manager")
				if !RPC_EmergencyMode {
					thisOauthManager := addOAuthHandlers(referenceSpec, subrouter, false)
					log.Debug("-- Added OAuth Handlers")

					referenceSpec.OAuthManager = thisOauthManager
					log.Debug("Done loading OAuth Manager")
				} else {
					log.Warning("RPC Emergency mode detected! OAuth APIs will not function!")
				}
			}

			enableVersionOverrides := false
			for _, versionData := range referenceSpec.VersionData.Versions {
				if versionData.OverrideTarget != "" {
					enableVersionOverrides = true
					break
				}
			}

			referenceSpec.target = remote
			var proxy ReturningHttpHandler
			if enableVersionOverrides {
				log.WithFields(logrus.Fields{
					"prefix": "main",
				}).Info("----> Multi target enabled")
				proxy = &MultiTargetProxy{}
			} else {
				proxy = TykNewSingleHostReverseProxy(remote, referenceSpec)
			}

			// initialise the proxy
			proxy.New(nil, referenceSpec)

			// Create the response processors
			creeateResponseMiddlewareChain(referenceSpec)

			//proxyHandler := http.HandlerFunc(ProxyHandler(proxy, referenceSpec))
			tykMiddleware := &TykMiddleware{referenceSpec, proxy}

			keyPrefix := "cache-" + referenceSpec.APIDefinition.APIID
			CacheStore := &RedisClusterStorageManager{KeyPrefix: keyPrefix}
			CacheStore.Connect()

			if referenceSpec.APIDefinition.UseKeylessAccess {
				log.WithFields(logrus.Fields{
					"prefix": "main",
				}).Info("----> Checking security policy: Open")

				// Add pre-process MW
				var chainArray = []alice.Constructor{}
				handleCORS(&chainArray, referenceSpec)

				var baseChainArray = []alice.Constructor{
					CreateMiddleware(&IPWhiteListMiddleware{TykMiddleware: tykMiddleware}, tykMiddleware),
					CreateMiddleware(&OrganizationMonitor{TykMiddleware: tykMiddleware}, tykMiddleware),
					CreateMiddleware(&MiddlewareContextVars{TykMiddleware: tykMiddleware}, tykMiddleware),
					CreateMiddleware(&VersionCheck{TykMiddleware: tykMiddleware}, tykMiddleware),
					CreateMiddleware(&RequestSizeLimitMiddleware{tykMiddleware}, tykMiddleware),
					CreateMiddleware(&TransformMiddleware{tykMiddleware}, tykMiddleware),
					CreateMiddleware(&TransformHeaders{TykMiddleware: tykMiddleware}, tykMiddleware),
					CreateMiddleware(&RedisCacheMiddleware{TykMiddleware: tykMiddleware, CacheStore: CacheStore}, tykMiddleware),
					CreateMiddleware(&VirtualEndpoint{TykMiddleware: tykMiddleware}, tykMiddleware),
					CreateMiddleware(&URLRewriteMiddleware{TykMiddleware: tykMiddleware}, tykMiddleware),
					CreateMiddleware(&TransformMethod{TykMiddleware: tykMiddleware}, tykMiddleware),
				}

				for _, obj := range mwPreFuncs {
					if mwDriver != tykcommon.OttoDriver {
						log.WithFields(logrus.Fields{
							"prefix": "coprocess",
						}).Debug("----> Registering coprocess middleware, hook name: ", obj.Name, "hook type: Pre", ", driver: ", mwDriver )
						chainArray = append(chainArray, CreateCoProcessMiddleware(obj.Name, coprocess.HookType_Pre, mwDriver, tykMiddleware))
					} else {
						chainArray = append(chainArray, CreateDynamicMiddleware(obj.Name, true, obj.RequireSession, tykMiddleware))
					}
				}

				for _, baseMw := range baseChainArray {
					chainArray = append(chainArray, baseMw)
				}

				for _, obj := range mwPostFuncs {
					if mwDriver != tykcommon.OttoDriver {
						log.WithFields(logrus.Fields{
							"prefix": "coprocess",
						}).Debug("----> Registering coprocess middleware, hook name: ", obj.Name, "hook type: Post", ", driver: ", mwDriver )
						chainArray = append(chainArray, CreateCoProcessMiddleware(obj.Name, coprocess.HookType_Post, mwDriver, tykMiddleware))
					} else {
						chainArray = append(chainArray, CreateDynamicMiddleware(obj.Name, false, obj.RequireSession, tykMiddleware))
					}
				}

				// for KeyLessAccess we can't support rate limiting, versioning or access rules
				chain := alice.New(chainArray...).Then(DummyProxyHandler{SH: SuccessHandler{tykMiddleware}})
				log.WithFields(logrus.Fields{
					"prefix": "main",
				}).Debug("----> Setting Listen Path: ", referenceSpec.Proxy.ListenPath)
				subrouter.Handle(referenceSpec.Proxy.ListenPath+"{rest:.*}", chain)

			} else {

				var chainArray = []alice.Constructor{}

				handleCORS(&chainArray, referenceSpec)
				var baseChainArray_PreAuth = []alice.Constructor{
					CreateMiddleware(&IPWhiteListMiddleware{TykMiddleware: tykMiddleware}, tykMiddleware),
					CreateMiddleware(&OrganizationMonitor{TykMiddleware: tykMiddleware}, tykMiddleware),
					CreateMiddleware(&VersionCheck{TykMiddleware: tykMiddleware}, tykMiddleware),
					CreateMiddleware(&RequestSizeLimitMiddleware{tykMiddleware}, tykMiddleware),
					CreateMiddleware(&MiddlewareContextVars{TykMiddleware: tykMiddleware}, tykMiddleware),
				}

				// Add pre-process MW
				for _, obj := range mwPreFuncs {
					chainArray = append(chainArray, CreateDynamicMiddleware(obj.Name, true, obj.RequireSession, tykMiddleware))
				}

				for _, baseMw := range baseChainArray_PreAuth {
					chainArray = append(chainArray, baseMw)
				}

				// Select the keying method to use for setting session states
				var authArray = []alice.Constructor{}
				if referenceSpec.APIDefinition.UseOauth2 {
					// Oauth2
					log.WithFields(logrus.Fields{
						"prefix": "main",
					}).Info("----> Checking security policy: OAuth")
					authArray = append(authArray, CreateMiddleware(&Oauth2KeyExists{tykMiddleware}, tykMiddleware))

				}

				if referenceSpec.APIDefinition.UseBasicAuth {
					// Basic Auth
					log.WithFields(logrus.Fields{
						"prefix": "main",
					}).Info("----> Checking security policy: Basic")
					authArray = append(authArray, CreateMiddleware(&BasicAuthKeyIsValid{tykMiddleware}, tykMiddleware))
				}

				if referenceSpec.EnableSignatureChecking {
					// HMAC Auth
					log.WithFields(logrus.Fields{
						"prefix": "main",
					}).Info("----> Checking security policy: HMAC")
					authArray = append(authArray, CreateMiddleware(&HMACMiddleware{tykMiddleware}, tykMiddleware))
				}

				if referenceSpec.EnableJWT {
					// JWT Auth
					log.WithFields(logrus.Fields{
						"prefix": "main",
					}).Info("----> Checking security policy: JWT")
					authArray = append(authArray, CreateMiddleware(&JWTMiddleware{tykMiddleware}, tykMiddleware))
				}

				if referenceSpec.UseOpenID {
					// JWT Auth
					log.WithFields(logrus.Fields{
						"prefix": "main",
					}).Info("----> Checking security policy: OpenID")

					// initialise the OID configuration on this reference Spec
<<<<<<< HEAD
					keyCheck = CreateMiddleware(&OpenIDMW{TykMiddleware: tykMiddleware}, tykMiddleware)
				} else if EnableCoProcess && mwDriver != tykcommon.OttoDriver && referenceSpec.EnableCoProcessAuth {
					// TODO: check if mwAuthCheckFunc is available/valid
					log.WithFields(logrus.Fields{
						"prefix": "main",
					}).Info("----> Checking security policy: CoProcess")

					log.WithFields(logrus.Fields{
						"prefix": "coprocess",
					}).Debug("----> Registering coprocess middleware, hook name: ", mwAuthCheckFunc.Name, "hook type: CustomKeyCheck", ", driver: ", mwDriver )

					keyCheck = CreateCoProcessMiddleware(mwAuthCheckFunc.Name, coprocess.HookType_CustomKeyCheck, mwDriver, tykMiddleware)
				} else {
=======
					authArray = append(authArray, CreateMiddleware(&OpenIDMW{TykMiddleware: tykMiddleware}, tykMiddleware))
				}

				if referenceSpec.UseStandardAuth || (!referenceSpec.UseOpenID && !referenceSpec.EnableJWT && !referenceSpec.EnableSignatureChecking && !referenceSpec.APIDefinition.UseBasicAuth && !referenceSpec.APIDefinition.UseOauth2) {
>>>>>>> 6d3b4335
					// Auth key
					log.WithFields(logrus.Fields{
						"prefix": "main",
					}).Info("----> Checking security policy: Token")
					authArray = append(authArray, CreateMiddleware(&AuthKey{tykMiddleware}, tykMiddleware))
				}

				for _, authMw := range authArray {
					chainArray = append(chainArray, authMw)
				}

<<<<<<< HEAD

				handleCORS(&chainArray, referenceSpec)

				var baseChainArray = []alice.Constructor{
					CreateMiddleware(&IPWhiteListMiddleware{TykMiddleware: tykMiddleware}, tykMiddleware),
					CreateMiddleware(&OrganizationMonitor{TykMiddleware: tykMiddleware}, tykMiddleware),
					CreateMiddleware(&VersionCheck{TykMiddleware: tykMiddleware}, tykMiddleware),
					CreateMiddleware(&RequestSizeLimitMiddleware{tykMiddleware}, tykMiddleware),
					CreateMiddleware(&MiddlewareContextVars{TykMiddleware: tykMiddleware}, tykMiddleware),
					keyCheck,
				}

				var postAuthChainArray = []alice.Constructor{
=======
				var baseChainArray_PostAuth = []alice.Constructor{
>>>>>>> 6d3b4335
					CreateMiddleware(&KeyExpired{tykMiddleware}, tykMiddleware),
					CreateMiddleware(&AccessRightsCheck{tykMiddleware}, tykMiddleware),
					CreateMiddleware(&RateLimitAndQuotaCheck{tykMiddleware}, tykMiddleware),
					CreateMiddleware(&GranularAccessMiddleware{tykMiddleware}, tykMiddleware),
					CreateMiddleware(&TransformMiddleware{tykMiddleware}, tykMiddleware),
					CreateMiddleware(&TransformHeaders{TykMiddleware: tykMiddleware}, tykMiddleware),
					CreateMiddleware(&URLRewriteMiddleware{TykMiddleware: tykMiddleware}, tykMiddleware),
					CreateMiddleware(&RedisCacheMiddleware{TykMiddleware: tykMiddleware, CacheStore: CacheStore}, tykMiddleware),
					CreateMiddleware(&TransformMethod{TykMiddleware: tykMiddleware}, tykMiddleware),
					CreateMiddleware(&VirtualEndpoint{TykMiddleware: tykMiddleware}, tykMiddleware),
				}

<<<<<<< HEAD

				log.Debug("Chain array end")

				// Add pre-process MW
				for _, obj := range mwPreFuncs {
					if mwDriver != tykcommon.OttoDriver {
						log.WithFields(logrus.Fields{
							"prefix": "coprocess",
						}).Debug("----> Registering coprocess middleware, hook name: ", obj.Name, "hook type: Pre", ", driver: ", mwDriver )
						chainArray = append(chainArray, CreateCoProcessMiddleware(obj.Name, coprocess.HookType_Pre, mwDriver, tykMiddleware))
					} else {
						chainArray = append(chainArray, CreateDynamicMiddleware(obj.Name, true, obj.RequireSession, tykMiddleware))
					}
				}

				for _, baseMw := range baseChainArray {
=======
				for _, baseMw := range baseChainArray_PostAuth {
>>>>>>> 6d3b4335
					chainArray = append(chainArray, baseMw)
				}

				for _, obj := range mwPostAuthCheckFuncs {
					if mwDriver != tykcommon.OttoDriver {
						log.WithFields(logrus.Fields{
							"prefix": "coprocess",
						}).Debug("----> Registering coprocess middleware, hook name: ", obj.Name, "hook type: Pre", ", driver: ", mwDriver )
						chainArray = append(chainArray, CreateCoProcessMiddleware(obj.Name, coprocess.HookType_PostKeyAuth, mwDriver, tykMiddleware))
					}
				}

				for _, postAuthMw := range postAuthChainArray {
					chainArray = append(chainArray, postAuthMw)
				}

				for _, obj := range mwPostFuncs {
					if mwDriver != tykcommon.OttoDriver {
						log.WithFields(logrus.Fields{
							"prefix": "coprocess",
						}).Debug("----> Registering coprocess middleware, hook name: ", obj.Name, "hook type: Post", ", driver: ", mwDriver )
						chainArray = append(chainArray, CreateCoProcessMiddleware(obj.Name, coprocess.HookType_Post, mwDriver, tykMiddleware))
					} else {
						chainArray = append(chainArray, CreateDynamicMiddleware(obj.Name, false, obj.RequireSession, tykMiddleware))
					}
				}

				log.WithFields(logrus.Fields{
					"prefix": "main",
				}).Debug("----> Custom middleware processed")

				// Use CreateMiddleware(&ModifiedMiddleware{tykMiddleware}, tykMiddleware)  to run custom middleware
				chain := alice.New(chainArray...).Then(DummyProxyHandler{SH: SuccessHandler{tykMiddleware}})

				log.Debug("Chain completed")

				userCheckHandler := http.HandlerFunc(UserRatesCheck())
				simpleChain_PreAuth := []alice.Constructor{
					CreateMiddleware(&IPWhiteListMiddleware{tykMiddleware}, tykMiddleware),
					CreateMiddleware(&OrganizationMonitor{TykMiddleware: tykMiddleware}, tykMiddleware),
					CreateMiddleware(&VersionCheck{TykMiddleware: tykMiddleware}, tykMiddleware)}

				simpleChain_PostAuth := []alice.Constructor{
					CreateMiddleware(&KeyExpired{tykMiddleware}, tykMiddleware),
					CreateMiddleware(&AccessRightsCheck{tykMiddleware}, tykMiddleware)}

				var fullSimpleChain = []alice.Constructor{}
				for _, mw := range simpleChain_PreAuth {
					fullSimpleChain = append(fullSimpleChain, mw)
				}

				for _, authMw := range authArray {
					fullSimpleChain = append(fullSimpleChain, authMw)
				}

				for _, mw := range simpleChain_PostAuth {
					fullSimpleChain = append(fullSimpleChain, mw)
				}

				simpleChain := alice.New(fullSimpleChain...).Then(userCheckHandler)

				rateLimitPath := fmt.Sprintf("%s%s", referenceSpec.Proxy.ListenPath, "tyk/rate-limits/")
				log.WithFields(logrus.Fields{
					"prefix": "main",
				}).Debug("----> Rate limits available at: ", rateLimitPath)
				subrouter.Handle(rateLimitPath, simpleChain)
				log.WithFields(logrus.Fields{
					"prefix": "main",
				}).Info("----> Setting Listen Path: ", referenceSpec.Proxy.ListenPath)
				subrouter.Handle(referenceSpec.Proxy.ListenPath+"{rest:.*}", chain)
				log.Debug("Subrouter done")

			}

			tempSpecRegister[referenceSpec.APIDefinition.APIID] = referenceSpec
			log.Debug("tempSpecRegister done")

		} else {
			log.WithFields(logrus.Fields{
				"prefix": "main",
			}).Warning("----> Skipped!")
		}

	}

	// Swap in the new register
	ApiSpecRegister = &tempSpecRegister

	log.Debug("Checker host list")

	// Kick off our host checkers
	if config.UptimeTests.Disable == false {
		SetCheckerHostList()
	}

	log.Debug("Checker host Done")

	log.WithFields(logrus.Fields{
		"prefix": "main",
	}).Info("Initialised API Definitions")

}

func RPCReloadLoop(RPCKey string) {
	for {
		RPCListener.CheckForReload(config.SlaveOptions.RPCKey)
	}
}

func doReload() {
	time.Sleep(10 * time.Second)

	// Load the API Policies
	getPolicies()

	// load the specs
	specs := getAPISpecs()

	if len(*specs) == 0 {
		log.WithFields(logrus.Fields{
			"prefix": "main",
		}).Warning("No API Definitions found, not reloading")
		reloadScheduled = false
		return
	}

	// We have updated specs, lets load those...

	// Kill RPC if available
	if config.SlaveOptions.UseRPC {
		ClearRPCClients()
	}

	// Reset the JSVM
	GlobalEventsJSVM.Init(config.TykJSPath)

	newRouter := mux.NewRouter()
	mainRouter = newRouter

	var newMuxes *mux.Router
	if getHostName() != "" {
		newMuxes = newRouter.Host(getHostName()).Subrouter()
	} else {
		newMuxes = newRouter
	}

	loadAPIEndpoints(newMuxes)
	loadApps(specs, newMuxes)

	newServeMux := http.NewServeMux()
	newServeMux.Handle("/", mainRouter)

	http.DefaultServeMux = newServeMux

	log.WithFields(logrus.Fields{
		"prefix": "main",
	}).Info("API reload complete")

	// Unset these
	RPC_EmergencyModeLoaded = false
	RPC_EmergencyMode = false

	reloadScheduled = false
}

var reloadScheduled bool

func checkReloadTimeout() {
	if reloadScheduled {
		time.Sleep(30 * time.Second)
		if reloadScheduled {
			log.Warning("Reloader timed out! Removing sentinel")
			reloadScheduled = false
		}
	}
}

// ReloadURLStructure will create a new muxer, reload all the app configs for an
// instance and then replace the DefaultServeMux with the new one, this enables a
// reconfiguration to take place without stopping any requests from being handled.
func ReloadURLStructure() {
	if !reloadScheduled {
		reloadScheduled = true
		log.Info("Initiating reload")
		go doReload()
		go doCoprocessReload()
		go checkReloadTimeout()
	}
}

func setupLogger() {
	if config.UseSentry {
		log.WithFields(logrus.Fields{
			"prefix": "main",
		}).Debug("Enabling Sentry support")
		hook, err := logrus_sentry.NewSentryHook(config.SentryCode, []logrus.Level{
			logrus.PanicLevel,
			logrus.FatalLevel,
			logrus.ErrorLevel,
		})

		hook.Timeout = 0

		if err == nil {
			log.Hooks.Add(hook)
		}
		log.WithFields(logrus.Fields{
			"prefix": "main",
		}).Debug("Sentry hook active")
	}

	if config.UseSyslog {
		log.WithFields(logrus.Fields{
			"prefix": "main",
		}).Debug("Enabling Syslog support")
		hook, err := logrus_syslog.NewSyslogHook(config.SyslogTransport,
			config.SyslogNetworkAddr,
			syslog.LOG_INFO, "")

		if err == nil {
			log.Hooks.Add(hook)
		}
		log.WithFields(logrus.Fields{
			"prefix": "main",
		}).Debug("Syslog hook active")
	}

	if config.UseGraylog {
		log.WithFields(logrus.Fields{
			"prefix": "main",
		}).Debug("Enabling Graylog support")
		hook := graylog.NewGraylogHook(config.GraylogNetworkAddr,
			map[string]interface{}{"tyk-module": "gateway"})

		log.Hooks.Add(hook)

		log.WithFields(logrus.Fields{
			"prefix": "main",
		}).Debug("Graylog hook active")
	}

	if config.UseLogstash {
		log.WithFields(logrus.Fields{
			"prefix": "main",
		}).Debug("Enabling Logstash support")
		hook, err := logrus_logstash.NewHook(config.LogstashTransport,
			config.LogstashNetworkAddr,
			"tyk-gateway")

		if err == nil {
			log.Hooks.Add(hook)
		}
		log.WithFields(logrus.Fields{
			"prefix": "main",
		}).Debug("Logstash hook active")
	}

	if config.UseRedisLog {
		redisHook := NewRedisHook()
		log.Hooks.Add(redisHook)

		log.WithFields(logrus.Fields{
			"prefix": "main",
		}).Debug("Redis log hook active")
	}

}

func init() {

	usage := `Tyk API Gateway.

	Usage:
		tyk [options]

	Options:
		-h --help                    Show this screen
		--conf=FILE                  Load a named configuration file
		--port=PORT                  Listen on PORT (overrides confg file)
		--memprofile                 Generate a memory profile
		--cpuprofile                 Generate a cpu profile
		--debug                      Enable Debug output
		--import-blueprint=<file>    Import an API Blueprint file
		--import-swagger=<file>      Import a Swagger file
		--create-api                 Creates a new API Definition from the blueprint
		--org-id=><id>               Assign the API Defintition to this org_id (required with create)
		--upstream-target=<url>      Set the upstream target for the definition
		--as-mock                    Creates the API as a mock based on example fields
		--for-api=<path>             Adds blueprint to existing API Defintition as version
		--as-version=<version>       The version number to use when inserting
	`

	arguments, err := docopt.Parse(usage, nil, true, VERSION, false, false)
	if err != nil {
		log.WithFields(logrus.Fields{
			"prefix": "main",
		}).Warning("Error while parsing arguments: ", err)
	}

	// Enable command mode
	for k, _ := range CommandModeOptions {

		v := arguments[k]

		if v == true {
			HandleCommandModeArgs(arguments)
			os.Exit(0)
		}

		if v != nil && v != false {
			HandleCommandModeArgs(arguments)
			os.Exit(0)
		}

	}

	filename := "/etc/tyk/tyk.conf"
	value, _ := arguments["--conf"]
	if value != nil {
		log.WithFields(logrus.Fields{
			"prefix": "main",
		}).Debug(fmt.Sprintf("Using %s for configuration", value.(string)))
		filename = arguments["--conf"].(string)
	} else {
		log.WithFields(logrus.Fields{
			"prefix": "main",
		}).Debug("No configuration file defined, will try to use default (./tyk.conf)")
	}

	loadConfig(filename, &config)

	if config.Storage.Type != "redis" {
		log.WithFields(logrus.Fields{
			"prefix": "main",
		}).Fatal("Redis connection details not set, please ensure that the storage type is set to Redis and that the connection parameters are correct.")
	}

	setupGlobals()

	port, _ := arguments["--port"]
	if port != nil {
		portNum, err := strconv.Atoi(port.(string))
		if err != nil {
			log.WithFields(logrus.Fields{
				"prefix": "main",
			}).Error("Port specified in flags must be a number!")
			log.WithFields(logrus.Fields{
				"prefix": "main",
			}).Error(err)
		} else {
			config.ListenPort = portNum
		}
	}

	doMemoryProfile, _ = arguments["--memprofile"].(bool)
	doCpuProfile, _ = arguments["--cpuprofile"].(bool)

	doDebug, _ := arguments["--debug"]
	log.Level = logrus.InfoLevel
	if doDebug == true {
		log.Level = logrus.DebugLevel
		log.WithFields(logrus.Fields{
			"prefix": "main",
		}).Debug("Enabling debug-level output")
	}

	// Enable all the loggers
	setupLogger()

}

func StartRPCKeepaliveWatcher(engine *RPCStorageHandler) {
	go func() {
		log.WithFields(logrus.Fields{
			"prefix": "RPC Conn Mgr",
		}).Info("[RPC Conn Mgr] Starting keepalive watcher...")
		for {
			RPCKeepAliveCheck(engine)
			if engine == nil {
				log.WithFields(logrus.Fields{
					"prefix": "RPC Conn Mgr",
				}).Info("No engine, break")
				break
			}
			if engine.Killed == true {
				log.WithFields(logrus.Fields{
					"prefix": "RPC Conn Mgr",
				}).Debug("[RPC Conn Mgr] this connection killed")
				break
			}
		}
	}()
}

func GetGlobalLocalStorageHandler(KeyPrefix string, hashKeys bool) StorageHandler {
	return &RedisClusterStorageManager{KeyPrefix: KeyPrefix, HashKeys: hashKeys}
}

func GetGlobalStorageHandler(KeyPrefix string, hashKeys bool) StorageHandler {
	var Name tykcommon.StorageEngineCode
	// Select configuration options
	if config.SlaveOptions.UseRPC {
		Name = RPCStorageEngine
	} else {
		Name = DefaultStorageEngine
	}

	switch Name {
	case DefaultStorageEngine:
		return &RedisClusterStorageManager{KeyPrefix: KeyPrefix, HashKeys: hashKeys}
	case RPCStorageEngine:
		engine := &RPCStorageHandler{KeyPrefix: KeyPrefix, HashKeys: hashKeys, UserKey: config.SlaveOptions.APIKey, Address: config.SlaveOptions.ConnectionString}
		return engine
	}

	log.WithFields(logrus.Fields{
		"prefix": "main",
	}).Error("No storage handler found!")
	return nil
}

func main() {
	if doMemoryProfile {
		log.WithFields(logrus.Fields{
			"prefix": "main",
		}).Debug("Memory profiling active")
		profileFile, _ = os.Create("tyk.mprof")
		defer profileFile.Close()
	}
	if doCpuProfile {
		log.WithFields(logrus.Fields{
			"prefix": "main",
		}).Info("Cpu profiling active")
		profileFile, _ = os.Create("tyk.prof")
		pprof.StartCPUProfile(profileFile)
		defer pprof.StopCPUProfile()
	}

	// Set up a default org manager so we can traverse non-live paths
	if !config.SupressDefaultOrgStore {
		log.WithFields(logrus.Fields{
			"prefix": "main",
		}).Debug("Initialising default org store")
		//DefaultOrgStore.Init(&RedisClusterStorageManager{KeyPrefix: "orgkey."})
		DefaultOrgStore.Init(GetGlobalStorageHandler("orgkey.", false))
		//DefaultQuotaStore.Init(GetGlobalStorageHandler(CloudHandler, "orgkey.", false))
		DefaultQuotaStore.Init(GetGlobalStorageHandler("orgkey.", false))
	}

	loadAPIEndpoints(defaultRouter)

	// Start listening for reload messages
	if !config.SuppressRedisSignalReload {
		go StartPubSubLoop()
	}

	if config.SlaveOptions.UseRPC {
		log.WithFields(logrus.Fields{
			"prefix": "main",
		}).Debug("Starting RPC reload listener")
		RPCListener = RPCStorageHandler{
			KeyPrefix:        "rpc.listener.",
			UserKey:          config.SlaveOptions.APIKey,
			Address:          config.SlaveOptions.ConnectionString,
			SuppressRegister: true,
		}
		RPCListener.Connect()
		go RPCReloadLoop(config.SlaveOptions.RPCKey)
		go RPCListener.StartRPCLoopCheck(config.SlaveOptions.RPCKey)
	}

	listen()
}

func listen() {
	ReadTimeout := 120
	WriteTimeout := 120
	if config.HttpServerOptions.ReadTimeout > 0 {
		ReadTimeout = config.HttpServerOptions.ReadTimeout
	}

	if config.HttpServerOptions.WriteTimeout > 0 {
		WriteTimeout = config.HttpServerOptions.WriteTimeout
	}
	targetPort := fmt.Sprintf("%s:%d", config.ListenAddress, config.ListenPort)

	// Handle reload when SIGUSR2 is received
	l, err := goagain.Listener()
	if nil != err {
		// Listen on a TCP or a UNIX domain socket (TCP here).
		log.WithFields(logrus.Fields{
			"prefix": "main",
		}).Info("Setting up Server")
		if config.HttpServerOptions.UseSSL {
			log.WithFields(logrus.Fields{
				"prefix": "main",
			}).Info("--> Using SSL (https)")
			certs := make([]tls.Certificate, len(config.HttpServerOptions.Certificates))
			certNameMap := make(map[string]*tls.Certificate)
			for i, certData := range config.HttpServerOptions.Certificates {
				cert, err := tls.LoadX509KeyPair(certData.CertFile, certData.KeyFile)
				if err != nil {
					log.WithFields(logrus.Fields{
						"prefix": "main",
					}).Fatalf("Server error: loadkeys: %s", err)
				}
				certs[i] = cert
				certNameMap[certData.Name] = &certs[i]
			}

			config := tls.Config{
				Certificates:      certs,
				NameToCertificate: certNameMap,
				ServerName:        config.HttpServerOptions.ServerName,
				MinVersion:        config.HttpServerOptions.MinVersion,
			}
			l, err = tls.Listen("tcp", targetPort, &config)
		} else {
			log.WithFields(logrus.Fields{
				"prefix": "main",
			}).Info("--> Standard listener (http)")
			l, err = net.Listen("tcp", targetPort)
		}

		// Check if listener was started successfully.
		if nil != err {
			log.WithFields(logrus.Fields{
				"prefix": "main",
			}).Fatalf("Error starting listener: %s", err)
		}

		// Accept connections in a new goroutine.
		if config.UseDBAppConfigs {
			connStr := config.DBAppConfOptions.ConnectionString
			if connStr == "" {
				log.Fatal("Connection string is empty, failing.")
			}

			connStr = connStr + "/register/node"
			log.WithFields(logrus.Fields{
				"prefix": "main",
			}).Info("Registering node.")
			RegisterNodeWithDashboard(connStr, config.NodeSecret)

			heartbeatConnStr := config.DBAppConfOptions.ConnectionString
			if heartbeatConnStr == "" {
				log.Fatal("Connection string is empty, failing.")
			}

			log.WithFields(logrus.Fields{
				"prefix": "main",
			}).Info("Starting heartbeat.")
			heartbeatConnStr = heartbeatConnStr + "/register/ping"
			go StartBeating(heartbeatConnStr, config.NodeSecret)

		}

		if !RPC_EmergencyMode {
			specs := getAPISpecs()
			loadApps(specs, defaultRouter)
			getPolicies()
		}

		// Use a custom server so we can control keepalives
		if config.HttpServerOptions.OverrideDefaults {
			log.WithFields(logrus.Fields{
				"prefix": "main",
			}).Info("Custom gateway started")
			log.WithFields(logrus.Fields{
				"prefix": "main",
			}).Warning("HTTP Server Overrides detected, this could destabilise long-running http-requests")
			s := &http.Server{
				Addr:         ":" + targetPort,
				ReadTimeout:  time.Duration(ReadTimeout) * time.Second,
				WriteTimeout: time.Duration(WriteTimeout) * time.Second,
				Handler:      defaultRouter,
			}

			go s.Serve(l)
			displayConfig()
		} else {
			log.WithFields(logrus.Fields{
				"prefix": "main",
			}).Printf("Gateway started (%v)", VERSION)
			if !RPC_EmergencyMode {
				http.Handle("/", mainRouter)
			}
			go http.Serve(l, nil)
			displayConfig()
		}

	} else {

		// Resume accepting connections in a new goroutine.
		log.WithFields(logrus.Fields{
			"prefix": "main",
		}).Info("Resuming listening on", l.Addr())
		specs := getAPISpecs()
		loadApps(specs, defaultRouter)
		getPolicies()

		if config.HttpServerOptions.OverrideDefaults {
			log.WithFields(logrus.Fields{
				"prefix": "main",
			}).Warning("HTTP Server Overrides detected, this could destabilise long-running http-requests")
			s := &http.Server{
				Addr:         ":" + targetPort,
				ReadTimeout:  time.Duration(ReadTimeout) * time.Second,
				WriteTimeout: time.Duration(WriteTimeout) * time.Second,
				Handler:      defaultRouter,
			}

			log.WithFields(logrus.Fields{
				"prefix": "main",
			}).Info("Custom gateway started")
			go s.Serve(l)
			displayConfig()
		} else {
			log.WithFields(logrus.Fields{
				"prefix": "main",
			}).Printf("Gateway resumed (%v)", VERSION)
			displayConfig()
			http.Handle("/", mainRouter)
			http.Serve(l, nil)
		}

		// Kill the parent, now that the child has started successfully.
		if err := goagain.Kill(); nil != err {
			log.WithFields(logrus.Fields{
				"prefix": "main",
			}).Fatalln(err)
		}

	}

	// Block the main goroutine awaiting signals.
	if _, err := goagain.Wait(l); nil != err {
		log.WithFields(logrus.Fields{
			"prefix": "main",
		}).Fatalln(err)
	}

	// Do whatever's necessary to ensure a graceful exit like waiting for
	// goroutines to terminate or a channel to become closed.
	//
	// In this case, we'll simply stop listening and wait one second.
	if err := l.Close(); nil != err {
		log.WithFields(logrus.Fields{
			"prefix": "main",
		}).Fatalln(err)
	}
	//time.Sleep(1e9)
}<|MERGE_RESOLUTION|>--- conflicted
+++ resolved
@@ -14,7 +14,6 @@
 	"github.com/justinas/alice"
 	"github.com/lonelycode/logrus-graylog-hook"
 	osin "github.com/lonelycode/osin"
-	"github.com/TykTechnologies/tyk/coprocess"
 	"github.com/rcrowley/goagain"
 	"github.com/rs/cors"
 	"html/template"
@@ -146,10 +145,6 @@
 		GlobalEventsJSVM.Init(config.TykJSPath)
 	}
 
-	if config.EnableCoProcess {
-		CoProcessInit()
-	}
-
 	// Get the notifier ready
 	log.WithFields(logrus.Fields{
 		"prefix": "main",
@@ -393,18 +388,10 @@
 	Muxer.HandleFunc(apiBatchPath, thisBatchHandler.HandleBatchRequest)
 }
 
-func loadCustomMiddleware(referenceSpec *APISpec) ([]string, tykcommon.MiddlewareDefinition, []tykcommon.MiddlewareDefinition, []tykcommon.MiddlewareDefinition, []tykcommon.MiddlewareDefinition, tykcommon.MiddlewareDriver) {
+func loadCustomMiddleware(referenceSpec *APISpec) ([]string, []tykcommon.MiddlewareDefinition, []tykcommon.MiddlewareDefinition) {
 	mwPaths := []string{}
-	var mwAuthCheckFunc tykcommon.MiddlewareDefinition
 	mwPreFuncs := []tykcommon.MiddlewareDefinition{}
 	mwPostFuncs := []tykcommon.MiddlewareDefinition{}
-	mwPostKeyAuthFuncs := []tykcommon.MiddlewareDefinition{}
-	mwDriver := tykcommon.OttoDriver
-
-	// Set AuthCheck hook
-	if referenceSpec.APIDefinition.CustomMiddleware.AuthCheck.Name != "" {
-		mwAuthCheckFunc = referenceSpec.APIDefinition.CustomMiddleware.AuthCheck
-	}
 
 	// Load form the configuration
 	for _, mwObj := range referenceSpec.APIDefinition.CustomMiddleware.Pre {
@@ -480,17 +467,8 @@
 		}
 	}
 
-	// Set middleware driver, defaults to OttoDriver
-	if referenceSpec.APIDefinition.CustomMiddleware.Driver != "" {
-		mwDriver = referenceSpec.APIDefinition.CustomMiddleware.Driver
-	}
-
-	// Load PostAuthCheck hooks
-	for _, mwObj := range referenceSpec.APIDefinition.CustomMiddleware.PostKeyAuth {
-		mwPostKeyAuthFuncs = append(mwPostKeyAuthFuncs, mwObj)
-	}
-
-	return mwPaths, mwAuthCheckFunc, mwPreFuncs, mwPostFuncs, mwPostKeyAuthFuncs, mwDriver
+	return mwPaths, mwPreFuncs, mwPostFuncs
+
 }
 
 func creeateResponseMiddlewareChain(referenceSpec *APISpec) {
@@ -733,24 +711,16 @@
 
 			//Set up all the JSVM middleware
 			mwPaths := []string{}
-			var mwAuthCheckFunc tykcommon.MiddlewareDefinition
 			mwPreFuncs := []tykcommon.MiddlewareDefinition{}
 			mwPostFuncs := []tykcommon.MiddlewareDefinition{}
-			mwPostAuthCheckFuncs := []tykcommon.MiddlewareDefinition{}
-
-			var mwDriver tykcommon.MiddlewareDriver
-
-			// TODO: use config.EnableCoProcess
-			if config.EnableJSVM || EnableCoProcess {
+
+			if config.EnableJSVM {
 				log.WithFields(logrus.Fields{
 					"prefix": "main",
 				}).Debug("----> Loading Middleware")
-
-				mwPaths, mwAuthCheckFunc, mwPreFuncs, mwPostFuncs, mwPostAuthCheckFuncs, mwDriver = loadCustomMiddleware(referenceSpec)
-
-				if config.EnableJSVM && mwDriver == tykcommon.OttoDriver {
-					referenceSpec.JSVM.LoadJSPaths(mwPaths)
-				}
+				mwPaths, mwPreFuncs, mwPostFuncs = loadCustomMiddleware(referenceSpec)
+
+				referenceSpec.JSVM.LoadJSPaths(mwPaths)
 			}
 
 			if referenceSpec.EnableBatchRequestSupport {
@@ -826,14 +796,7 @@
 				}
 
 				for _, obj := range mwPreFuncs {
-					if mwDriver != tykcommon.OttoDriver {
-						log.WithFields(logrus.Fields{
-							"prefix": "coprocess",
-						}).Debug("----> Registering coprocess middleware, hook name: ", obj.Name, "hook type: Pre", ", driver: ", mwDriver )
-						chainArray = append(chainArray, CreateCoProcessMiddleware(obj.Name, coprocess.HookType_Pre, mwDriver, tykMiddleware))
-					} else {
-						chainArray = append(chainArray, CreateDynamicMiddleware(obj.Name, true, obj.RequireSession, tykMiddleware))
-					}
+					chainArray = append(chainArray, CreateDynamicMiddleware(obj.Name, true, obj.RequireSession, tykMiddleware))
 				}
 
 				for _, baseMw := range baseChainArray {
@@ -841,14 +804,7 @@
 				}
 
 				for _, obj := range mwPostFuncs {
-					if mwDriver != tykcommon.OttoDriver {
-						log.WithFields(logrus.Fields{
-							"prefix": "coprocess",
-						}).Debug("----> Registering coprocess middleware, hook name: ", obj.Name, "hook type: Post", ", driver: ", mwDriver )
-						chainArray = append(chainArray, CreateCoProcessMiddleware(obj.Name, coprocess.HookType_Post, mwDriver, tykMiddleware))
-					} else {
-						chainArray = append(chainArray, CreateDynamicMiddleware(obj.Name, false, obj.RequireSession, tykMiddleware))
-					}
+					chainArray = append(chainArray, CreateDynamicMiddleware(obj.Name, false, obj.RequireSession, tykMiddleware))
 				}
 
 				// for KeyLessAccess we can't support rate limiting, versioning or access rules
@@ -922,26 +878,10 @@
 					}).Info("----> Checking security policy: OpenID")
 
 					// initialise the OID configuration on this reference Spec
-<<<<<<< HEAD
-					keyCheck = CreateMiddleware(&OpenIDMW{TykMiddleware: tykMiddleware}, tykMiddleware)
-				} else if EnableCoProcess && mwDriver != tykcommon.OttoDriver && referenceSpec.EnableCoProcessAuth {
-					// TODO: check if mwAuthCheckFunc is available/valid
-					log.WithFields(logrus.Fields{
-						"prefix": "main",
-					}).Info("----> Checking security policy: CoProcess")
-
-					log.WithFields(logrus.Fields{
-						"prefix": "coprocess",
-					}).Debug("----> Registering coprocess middleware, hook name: ", mwAuthCheckFunc.Name, "hook type: CustomKeyCheck", ", driver: ", mwDriver )
-
-					keyCheck = CreateCoProcessMiddleware(mwAuthCheckFunc.Name, coprocess.HookType_CustomKeyCheck, mwDriver, tykMiddleware)
-				} else {
-=======
 					authArray = append(authArray, CreateMiddleware(&OpenIDMW{TykMiddleware: tykMiddleware}, tykMiddleware))
 				}
 
 				if referenceSpec.UseStandardAuth || (!referenceSpec.UseOpenID && !referenceSpec.EnableJWT && !referenceSpec.EnableSignatureChecking && !referenceSpec.APIDefinition.UseBasicAuth && !referenceSpec.APIDefinition.UseOauth2) {
->>>>>>> 6d3b4335
 					// Auth key
 					log.WithFields(logrus.Fields{
 						"prefix": "main",
@@ -953,23 +893,7 @@
 					chainArray = append(chainArray, authMw)
 				}
 
-<<<<<<< HEAD
-
-				handleCORS(&chainArray, referenceSpec)
-
-				var baseChainArray = []alice.Constructor{
-					CreateMiddleware(&IPWhiteListMiddleware{TykMiddleware: tykMiddleware}, tykMiddleware),
-					CreateMiddleware(&OrganizationMonitor{TykMiddleware: tykMiddleware}, tykMiddleware),
-					CreateMiddleware(&VersionCheck{TykMiddleware: tykMiddleware}, tykMiddleware),
-					CreateMiddleware(&RequestSizeLimitMiddleware{tykMiddleware}, tykMiddleware),
-					CreateMiddleware(&MiddlewareContextVars{TykMiddleware: tykMiddleware}, tykMiddleware),
-					keyCheck,
-				}
-
-				var postAuthChainArray = []alice.Constructor{
-=======
 				var baseChainArray_PostAuth = []alice.Constructor{
->>>>>>> 6d3b4335
 					CreateMiddleware(&KeyExpired{tykMiddleware}, tykMiddleware),
 					CreateMiddleware(&AccessRightsCheck{tykMiddleware}, tykMiddleware),
 					CreateMiddleware(&RateLimitAndQuotaCheck{tykMiddleware}, tykMiddleware),
@@ -982,51 +906,12 @@
 					CreateMiddleware(&VirtualEndpoint{TykMiddleware: tykMiddleware}, tykMiddleware),
 				}
 
-<<<<<<< HEAD
-
-				log.Debug("Chain array end")
-
-				// Add pre-process MW
-				for _, obj := range mwPreFuncs {
-					if mwDriver != tykcommon.OttoDriver {
-						log.WithFields(logrus.Fields{
-							"prefix": "coprocess",
-						}).Debug("----> Registering coprocess middleware, hook name: ", obj.Name, "hook type: Pre", ", driver: ", mwDriver )
-						chainArray = append(chainArray, CreateCoProcessMiddleware(obj.Name, coprocess.HookType_Pre, mwDriver, tykMiddleware))
-					} else {
-						chainArray = append(chainArray, CreateDynamicMiddleware(obj.Name, true, obj.RequireSession, tykMiddleware))
-					}
-				}
-
-				for _, baseMw := range baseChainArray {
-=======
 				for _, baseMw := range baseChainArray_PostAuth {
->>>>>>> 6d3b4335
 					chainArray = append(chainArray, baseMw)
 				}
 
-				for _, obj := range mwPostAuthCheckFuncs {
-					if mwDriver != tykcommon.OttoDriver {
-						log.WithFields(logrus.Fields{
-							"prefix": "coprocess",
-						}).Debug("----> Registering coprocess middleware, hook name: ", obj.Name, "hook type: Pre", ", driver: ", mwDriver )
-						chainArray = append(chainArray, CreateCoProcessMiddleware(obj.Name, coprocess.HookType_PostKeyAuth, mwDriver, tykMiddleware))
-					}
-				}
-
-				for _, postAuthMw := range postAuthChainArray {
-					chainArray = append(chainArray, postAuthMw)
-				}
-
 				for _, obj := range mwPostFuncs {
-					if mwDriver != tykcommon.OttoDriver {
-						log.WithFields(logrus.Fields{
-							"prefix": "coprocess",
-						}).Debug("----> Registering coprocess middleware, hook name: ", obj.Name, "hook type: Post", ", driver: ", mwDriver )
-						chainArray = append(chainArray, CreateCoProcessMiddleware(obj.Name, coprocess.HookType_Post, mwDriver, tykMiddleware))
-					} else {
-						chainArray = append(chainArray, CreateDynamicMiddleware(obj.Name, false, obj.RequireSession, tykMiddleware))
-					}
+					chainArray = append(chainArray, CreateDynamicMiddleware(obj.Name, false, obj.RequireSession, tykMiddleware))
 				}
 
 				log.WithFields(logrus.Fields{
@@ -1187,7 +1072,6 @@
 		reloadScheduled = true
 		log.Info("Initiating reload")
 		go doReload()
-		go doCoprocessReload()
 		go checkReloadTimeout()
 	}
 }
